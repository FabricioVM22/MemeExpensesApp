# Logs
logs
*.log
npm-debug.log*
yarn-debug.log*
yarn-error.log*
pnpm-debug.log*
lerna-debug.log*

node_modules
dist
dist-ssr
*.local

# Editor directories and files
.vscode/*
!.vscode/extensions.json
.idea
.DS_Store
*.suo
*.ntvs*
*.njsproj
*.sln
<<<<<<< HEAD
*.sw?


/android/

resources/android/**/*
=======
*.sw?
>>>>>>> 7b0912b5
<|MERGE_RESOLUTION|>--- conflicted
+++ resolved
@@ -21,13 +21,4 @@
 *.ntvs*
 *.njsproj
 *.sln
-<<<<<<< HEAD
-*.sw?
-
-
-/android/
-
-resources/android/**/*
-=======
-*.sw?
->>>>>>> 7b0912b5
+*.sw?